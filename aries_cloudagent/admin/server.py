--- conflicted
+++ resolved
@@ -251,13 +251,7 @@
         self.webhook_router = webhook_router
         self.websocket_queues = {}
         self.site = None
-<<<<<<< HEAD
-        self.multitenant_manager = context.inject(
-            BaseMultitenantManager, required=False
-        )
-=======
-        self.multitenant_manager = context.inject_or(MultitenantManager)
->>>>>>> 1a4df0a0
+        self.multitenant_manager = context.inject_or(BaseMultitenantManager)
 
         self.server_paths = []
 
