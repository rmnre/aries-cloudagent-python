--- conflicted
+++ resolved
@@ -206,21 +206,12 @@
             my_info, conn_rec.inbound_connection_id, my_endpoints
         )
         invitation = await conn_rec.retrieve_invitation(self._session)
-<<<<<<< HEAD
-        if invitation.service_blocks:
-            pthid = invitation._id  # explicit
-        else:
-            pthid = invitation.service_dids[0]  # should look like did:sov:abc...123
-=======
         pthid = invitation._id
+        # WAS
         # if invitation.service_blocks:
         #     pthid = invitation._id  # explicit
         # else:
-        #     """# early try: keep around until logic in code is proven sound
-        #     pthid = did_doc.service[[s for s in did_doc.service][0]].id
-        #     """
         #     pthid = invitation.service_dids[0]  # should look like did:sov:abc...123
->>>>>>> f02b67bf
         attach = AttachDecorator.from_indy_dict(did_doc.serialize())
         await attach.data.sign(my_info.verkey, wallet)
         if not my_label:
