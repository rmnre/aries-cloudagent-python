--- conflicted
+++ resolved
@@ -308,13 +308,8 @@
         The revocation registry record
 
     """
-<<<<<<< HEAD
-    context = request.app["request_context"]
-    rev_reg_id = request.match_info["rev_reg_id"]
-=======
     context = request["context"]
     registry_id = request.match_info["rev_reg_id"]
->>>>>>> 66435382
 
     try:
         revoc = IndyRevocation(context)
