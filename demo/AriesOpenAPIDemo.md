<!----- Conversion time: 3.631 seconds.

Source doc: https://docs.google.com/a/cloudcompass.ca/open?id=12N1KDm1l4Az6bSOJ3DVnBs4HC3_TWz9VpIQ6WTEeykw

----->

# Aries OpenAPI Demo <!-- omit in toc -->

This demo is for developers comfortable with playing around with APIs using the OpenAPI (Swagger) user interface and JSON. The controller for each of the two agent instances in the demo is you. You drive the API exposed by the agent instances to respond to events received by each agent. The demo covers two agents, Alice and Faber (the usual two suspects). The two agents connect, and then the Faber agent issues an Education credential to Alice, and then asks Alice to prove she possesses the credential. Who knows why Faber needs to get the proof, but it lets us show off more protocols.

# Table of Contents <!-- omit in toc -->

- [Running in a Browser](#Running-in-a-Browser)
- [Running in Docker](#Running-in-Docker)
  - [Starting Up](#Starting-Up)
  - [Start the VON Network](#Start-the-VON-Network)
  - [Running the Faber Agent](#Running-the-Faber-Agent)
  - [Running Alice’s Agent](#Running-Alices-Agent)
  - [Restarting the Docker Containers](#Restarting-the-Docker-Containers)
- [Using the Swagger User Interface](#Using-the-Swagger-User-Interface)
- [Establishing a Connection](#Establishing-a-Connection)
  - [Notes](#Notes)
- [Preparing to Issue a Credential](#Preparing-to-Issue-a-Credential)
  - [Notes](#Notes-1)
- [Issuing a Credential](#Issuing-a-Credential)
  - [Notes](#Notes-2)
  - [Bonus Points](#Bonus-Points)
- [Requesting/Presenting a Proof](#RequestingPresenting-a-Proof)
  - [Notes](#Notes-3)
- [Conclusion](#Conclusion)


## Running in a Browser

We will get started by getting three browser tabs ready that will be used throughout the lab. Two will be Swagger UIs for the Faber and Alice Agent and one for the Public Ledger (showing the Hyperledger Indy ledger).

In your browser, go to the docker playground service [Play with VON](http://play-with-von.vonx.io) (from the BC Gov). On the title screen, click "Start". On the next screen, click (in the left menu) "+Add a new instance".  That will start up a terminal in your browser. Run the following commands to start the Faber agent. It is not a typo that the last line has "faber" in it.  We're just borrowing that script to get started.

```bash
git clone https://github.com/hyperledger/aries-cloudagent-python
cd aries-cloudagent-python/demo
LEDGER_URL=http://dev.greenlight.bcovrin.vonx.io ./run_demo faber
```

Once the Faber agent has started up (with the invite displayed), click the link near the top of the screen `8021`. That will start an instance of the OpenAPI User Interface connected to the Faber instance. Note that the URL on the Swagger instance is `http://ip....8021.direct...`.

**Remember that the Swagger browser tab with an address containing 8021 is the Faber agent.**

Now to start Alice's agent. Click the "+Add a new instance" button again to open another terminal session. Run the following commands to start Alice's agent:

```bash
git clone https://github.com/hyperledger/aries-cloudagent-python
cd aries-cloudagent-python/demo
LEDGER_URL=http://dev.greenlight.bcovrin.vonx.io ./run_demo alice
```

Once the Alice agent has started up (with the `invite:` prompt displayed), click the link near the top of the screen `8031`. That will start an instance of the OpenAPI User Interface connected to the Alice instance. Note that the URL on the Swagger instance is `http://ip....8031.direct...`.

**Remember that the Swagger browser tab with an address containing 8031 is Alice's agent.**

Finally, open up a third browser tab and navigate to [http://dev.greenlight.bcovrin.vonx.io](http://dev.greenlight.bcovrin.vonx.io). This will be called the "Ledger tab" in the instructions below.

You are ready to go. Skip down to the [Using the Swagger User Interface](using-the-swagger-user-interface) section.

## Running in Docker

We will get started by getting three browser tabs ready that will be used throughout the lab. Two will be Swagger UIs for the Faber and Alice Agent and one for the Public Ledger (showing the Hyperledger Indy ledger).

To run the demo, you must have a system capable of running docker to run containers, and terminal windows running bash. On Windows systems, we highly recommend using git-bash, the Windows Subsystem for Linux (WSL) or a comparable facility. The demo will not work using PowerShell.

Before beginning, clone, or fork and clone this repo and the [von-network](https://github.com/bcgov/von-network) repo.

### Starting Up

To begin the running the demo in Docker, open up three terminal windows, one to run a local Indy network (using the VON network) and one each for the Faber’s and Alice’s agent. You’ll also open up three browser tabs, one to allow browsing the Public Ledger (`von-network`), and one for the Swagger user interface for each of the agents.

### Start the VON Network

<<<<<<< HEAD
In one of the terminal windows, follow the [Running the Network Locally](https://github.com/bcgov/von-network#running-the-network-locally) instructions to start (but don’t stop) a local four-node Indy network. In one of the browser tabs, navigate to [http://localhost:9000](http://localhost:9000) to see the Public Ledger  user interface and to verify the Indy network is running.
=======
In one of the terminal windows, follow the instructions [here](https://github.com/bcgov/von-network#running-the-network-locally) to start (but don’t stop) a local four-node Indy network. Once the Indy network is running, in one of the browser tabs, navigate to [http://localhost:9000](http://localhost:9000) to see the Public Ledger user interface and to verify the Indy network is running.
>>>>>>> c0484812

> NOTE: The use of localhost for the Web interfaces is assumed in this tutorial. If your docker setup is atypical, you may use a different address for your docker host.

### Running the Faber Agent

To start the Faber agent, open up a second terminal window and in it change directory to the `demo` folder of your clone of this repo and execute the following command. It is not a typo that the command has "faber" in it.  We're just borrowing that script to get started.

```bash
./run_demo faber
```

If all goes well, the agent will show a message indicating it is running. Use the second of the browser tabs to navigate to [http://localhost:8021](http://localhost:8021). You should see an OpenAPI user interface with a (long-ish) list of API endpoints. These are the endpoints exposed by the Faber Agent.

**Remember that the Swagger browser tab with an address containing 8021 is the Faber agent.**

### Running Alice’s Agent

To start the Alice's agent, open up a third terminal window and in it change directory to the `demo` folder of your clone of this repo and execute the following command.

``` bash
./run_demo alice
```

If all goes well, the agent will show a message indicating it is running. Open a third browser tab to navigate to [http://localhost:8031](http://localhost:8031). Again, you should see the Swagger user interface with a list of API endpoints, this time the endpoints for Alice’s agent.

**Remember that the Swagger browser tab with an address containing 8031 is Alice's agent.**

### Restarting the Docker Containers

When you are done, or to stop the demo so you can restart it, carry out the following steps:

1. In the Faber and Alice agent terminal windows, hit Ctrl-C to terminate the agents.
<<<<<<< HEAD
2. In the `von-network` terminal window, hit Ctrl-C to stop the logging, and then run the command `./manage down` to both stop the network and remove the data on the ledger. 
=======
2. In the von-network terminal window, hit Ctrl-C to stop the logging, and then run the command `./manage down` to both stop the network and remove the data on the ledger.
>>>>>>> c0484812

## Using the Swagger User Interface

The demo is run entirely in the browser tabs you've already opened - Faber, Alice and the Indy Public Ledger. The agent terminal windows will only show messages if an error occurs in using the REST API. The Indy public ledger terminal window will display a log of messages from the four nodes of the Indy network. In the instructions that follow, we’ll let you know if you need to be in the Faber, Alice or Indy browser tab. We’ll leave it to you to track which is which.

Using the OpenAPI user interface is pretty simple. In the steps below, we’ll indicate what API endpoint you need use, such as **`POST /connections/create-invitation`**. That means you must:

1. Scroll to and find that endpoint.
2. Click on the endpoint name to expand its section of the UI.
3. Click on the `Try it now` button.
4. Fill in any data necessary to run the command.
5. Click `Execute`
6. Check the response to see if the request worked.

So, the mechanical steps are easy. It’s fourth step from the list above that can be tricky. Supplying the right data and, where JSON is involved, getting the syntax correct - braces and quotes can be a pain. When steps don’t work, start your debugging by looking at your JSON.

Enough with the preliminaries, let’s get started!

## Establishing a Connection

We’ll start the demo by establishing a connection between the Alice and Faber agents. We’re starting there to demonstrate that you can use agents without having a ledger. We won’t be using the Indy public ledger at all for this step. Since the agents communicate using DIDcomm messaging and connect by exchanging pairwise DIDs and DIDDocs based on the `did:peer` DID method, a public ledger is not needed.

In the Faber browser tab, execute the **`POST /connections/create-invitation`**. No input data is needed to be added for this call. If successful, you should see a connection ID, an invitation, and the invitation URL. The IDs will be different on each run.

Copy the entire block of the `invitation` object, from the curly brackets `{}`, excluding the trailing comma.

Switch to the Alice browser tab and get ready to execute the **`POST /connections/receive-invitation`** section. Erase the pre-populated text and paste the invitation object from the Faber tab. When you click `Execute` a you should get back a connection ID, an invitation key, and the state of the connection, which should be `requested`.

Scroll to and execute **`GET /connections`** to see a list of Alice's connections, and the information tracked about each connection. You should see the one connection Alice’s agent has, that it is with the Faber agent, and that its status is `active`.

You are connected! Switch to the Faber agent browser tab and run the same **`GET /connections`** endpoint to see Faber view of the connection.  Hint - note the `connection_id`. You’ll need it later in the tutorial.

### Notes

For those familiar with the `Establish Connection` DIDcomm protocol, you might wonder why there was not an `accept-request` sent by the Faber agent. That is because in the start up parameters for the Faber agent, we used some special options, notably `--accept-invites --accept-requests`. With those set, the Faber agent accepts invites and requests automatically, without notifying the controller or waiting on an API call from the controller before proceeding. Had those not been set, the Faber controller (in this case - you), would have had to dig through the protocol state, requested a new connection be created (generating a new pairwise DID in the process) and constructed a response to the request to accept the invitation. Easily done with a controller program, but a bit of a pain when the controller is a person. Alice’s agent used similar settings to simplify the process on her side.

## Preparing to Issue a Credential

The next thing we want to do in the demo is have the Faber agent issue a credential to Alice’s agent. To this point, we have not used the Indy ledger at all. Establishing the connection and all the messaging has been done with pairwise DIDs based on the `did:peer` method. Verifiable credentials must be rooted in a public DID ledger to enable the presentation of proofs.

Before the Faber agent can issue a credential, it must register a DID on the Indy public ledger, publish a schema, and create a credential definition. In the “real world”, the Faber agent would do this before connecting with any other agents. And, since we are using the handy "./run_demo faber" (and "./run_demo alice") scripts to start up our agents, the Faber version of the script has already:

1. Registered a public DID and stored it on the ledger
2. Created a schema and registered it on the ledger
3. Created a credential definition and registered it on the ledger

The schema and credential definition could also be created through this swagger interface.

You can confirm the schema and credential definition were published by going back to the Indy ledger browser tab.  You can view the `Domain` page, refresh, scroll to the bottom and you should see transactions for the new schema and credential definition. 

### Notes

OK, the one time setup work for issuing a credential complete. We can now issue 1 or a million credentials without having to do those steps again. Astute readers might note that we did not setup a revocation registry, so we cannot revoke the credentials we issue with that credential definition. You can’t have everything in an easy demo (and we’re still working on enabling that).

## Issuing a Credential

Issuing a credential from the Faber agent to Alice’s agent is done with another API call. In the Faber browser tab, scroll down to the **`POST /credential_exchange/send`** and get ready to (but don’t yet) execute the request. Before execution, you need to find some other data to complete the JSON. 

First, scroll back up to the **`GET /connections`** API endpoint and execute it. From the result, find the the `connection_id` and copy the value. A little trickier to find is the `credential_definition_id`. Go back to the terminal where you started the Faber agent, and scroll back until you see the text `#3/4 Create a new schema/cred def on the ledger` and then just below that `Cred def Id:`. Copy the text following that label. Another way to get the `credential_definition_id` is to find it by searching the Indy network transactions posted to the ledger browser app. That works well if you are running locally by clicking the `Domain` link and using the search feature. However, that approach is harder to do when running in the browser, because there are many credential definitions on that ledger instance.

Now we need put into the JSON the data values for the credential. Cppy and paste the following between the curly brackets. Feel free to change the data values (but not the labels) as you see fit:

```
"name": "Alice Smith", "date": "2018-05-28", "degree": "Maths", "age": "24"
```

Ok, finally, you are ready to click `Execute`. The request should work, but if it doesn’t - check your JSON! Did you get all the quotes and commas right?

To confirm the issuance worked, scroll up to the top of the credential_exchange section and execute the **`GET /credential_exchange`** endpoint. You should see a lot of information about the exchange, including the state - `issued`.

Let’s look at it from Alice’s side. Switch to the Alice’s agent browser tab, find the `Credentials` section and within that, execute the **`GET /credentials`** endpoint. There should be a list of credentials held by Alice, with just a single entry, the credential issued from the Faber agent.

You’ve done it, issued a credential!  W00t!

### Notes

Those that know something about the Indy process for issuing a credential and the DIDcomm `Issue Credential` protocol know that there a multiple steps to issuing credentials, a back and forth between the Issuer and the Holder to (at least) offer, request and issue the credential. All of those messages happened, but the two agents took care of those details rather than bothering the controller (you, in this case) with managing the back and forth.

* On the Faber agent side, this is because we used the **`POST /credential_exchange/send`** administrative message, which handles the back and forth for the issuer automatically. We could have used the other `/credential_exchange/` endpoint to allow the controller to handle each step of the protocol.
* On Alice's agent side, this is because in the startup options for the agent, we used the `--auto-respond-credential-offer` parameter.

### Bonus Points

If you would like to manually perform all of the issuance steps on the Faber agent side, use a sequence of the other `/credential_exchange/` messages. Use the **`GET /credential_exchange`** to both check the credential exchange state as you progress through the protocol and to find some of the data you’ll need in executing the sequence of requests.

## Requesting/Presenting a Proof

Alice now has her Faber credential. Let’s have the Faber agent send a request for a presentation (a proof) using that credential. This should be pretty easy for you at this point.

From the Faber browser tab, get ready to execute the **`POST /presentation_exchange/send_request`** endpoint. Replace the pre-populated text with the following. In doing so, use the techniques we used in issuing the credential to replace the `string` values for each instance of `cred_def_id` (there are three) and `connection_id`.

``` JSONC
{
  "requested_predicates": [
    {
      "name": "age",
      "p_type": ">=",
      "restrictions": [
        {"cred_def_id" : "string"}
      ],
      "p_value":  18
    }
  ],
  "requested_attributes": [
    {
      "name": "name",
      "restrictions": [
        {"cred_def_id" : "string"}
      ]
    },
    {
      "name": "degree",
      "restrictions": [
        {"cred_def_id" : "string"}
      ]
    }
  ],
  "name": "Proof of Education",
  "version": "1.0",
  "connection_id": "string"
}
```

Notice that the proof request is using a predicate to check if Alice is older than 18 without asking for her age. (Not sure what this has to do with her education level!) Click `Execute` and cross your fingers. If the request fails check your JSON!

Note that in the response, the state is `request_sent`. That is because when the HTTP response was generated (immediately after sending the request), Alice’s agent had not yet responded to the request. We’ll have to do another request to verify the presentation worked. Copy the value of the `presentation_exchange_id` field from the response and use it in executing the **`GET /presentation_exchange/{id}`** endpoint. That should return a result showing a status of `verified`. Proof positive!

### Notes

As with the issue credential process, the agents handled some of the presentation steps without bothering the controller.  In this case, Alice’s agent processed the presentation request automatically because it was started with the `--auto-respond-presentation-request` parameter set, and her wallet contained exactly one credential that satisfied the presentation-request from the Faber agent. Similarly, the Faber agent was started with the `--auto-verify-presentation` parameter and so on receipt of the presentation, it verified the presentation and updated the status accordingly.

## Conclusion

That’s the OpenAPI-based tutorial. Feel free to play with the API and learn how it works. More importantly, as you implement a controller, use the OpenAPI user interface to test out the calls you will be using as you go. The list of API calls is grouped by protocol and if you are familiar with the protocols (Aries RFCs) the API call names should be pretty obvious.

One limitation of you being the controller is that you don't see the events from the agent that a controller program sees. For example, you, as Alice's agent, are not notified when Faber initiates the sending of a Credential. Some of those things show up in the terminal as messages, but others you just have to know have happened based on a successful API call.

<!-- Docs to Markdown version 1.0β17 --><|MERGE_RESOLUTION|>--- conflicted
+++ resolved
@@ -76,11 +76,7 @@
 
 ### Start the VON Network
 
-<<<<<<< HEAD
-In one of the terminal windows, follow the [Running the Network Locally](https://github.com/bcgov/von-network#running-the-network-locally) instructions to start (but don’t stop) a local four-node Indy network. In one of the browser tabs, navigate to [http://localhost:9000](http://localhost:9000) to see the Public Ledger  user interface and to verify the Indy network is running.
-=======
-In one of the terminal windows, follow the instructions [here](https://github.com/bcgov/von-network#running-the-network-locally) to start (but don’t stop) a local four-node Indy network. Once the Indy network is running, in one of the browser tabs, navigate to [http://localhost:9000](http://localhost:9000) to see the Public Ledger user interface and to verify the Indy network is running.
->>>>>>> c0484812
+In one of the terminal windows, follow the [Running the Network Locally](https://github.com/bcgov/von-network#running-the-network-locally) instructions to start (but don’t stop) a local four-node Indy network. In one of the browser tabs, navigate to [http://localhost:9000](http://localhost:9000) to see the Public Ledger user interface and to verify the Indy network is running.
 
 > NOTE: The use of localhost for the Web interfaces is assumed in this tutorial. If your docker setup is atypical, you may use a different address for your docker host.
 
@@ -113,11 +109,7 @@
 When you are done, or to stop the demo so you can restart it, carry out the following steps:
 
 1. In the Faber and Alice agent terminal windows, hit Ctrl-C to terminate the agents.
-<<<<<<< HEAD
 2. In the `von-network` terminal window, hit Ctrl-C to stop the logging, and then run the command `./manage down` to both stop the network and remove the data on the ledger. 
-=======
-2. In the von-network terminal window, hit Ctrl-C to stop the logging, and then run the command `./manage down` to both stop the network and remove the data on the ledger.
->>>>>>> c0484812
 
 ## Using the Swagger User Interface
 
